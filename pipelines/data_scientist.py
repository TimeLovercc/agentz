from __future__ import annotations

import asyncio
import time
<<<<<<< HEAD
from typing import Any, List
from loguru import logger

from agentz.agents.manager_agents.routing_agent import AgentTask
from agentz.agents.registry import create_agents
from agentz.memory.global_memory import global_memory
from pipelines.base import BasePipeline, with_run_context
=======
from typing import Any, Dict, List, Optional

from loguru import logger

from agentz.agents.manager_agents.evaluate_agent import KnowledgeGapOutput
from agentz.agents.manager_agents.routing_agent import AgentSelectionPlan, AgentTask
from agentz.agents.registry import ToolAgentOutput, create_agents
from agentz.flow import auto_trace
from agentz.memory.conversation import ConversationState, ToolExecutionResult
from agentz.memory.global_memory import global_memory
from pipelines.base import BasePipeline
from pipelines.flow_runner import FlowNode, FlowRunner, IterationFlow
from agentz.flow.runtime_objects import AgentCapability, PipelineContext

>>>>>>> 5495de76

class DataScientistPipeline(BasePipeline):
    """Main pipeline orchestrator for data analysis tasks using iterative research."""

    def __init__(self, config):
        super().__init__(config)

<<<<<<< HEAD
        # Setup manager agents - check if they're already Agent instances or need to be created
        self.observe_agent = create_agents("observe_agent", config)
        self.evaluate_agent = create_agents("evaluate_agent", config)
        self.routing_agent = create_agents("routing_agent", config)
        self.writer_agent = create_agents("writer_agent", config)

        # Create worker agents - these are typically from registry
        tool_agent_names = [
            "data_loader_agent",
            "data_analysis_agent",
            "preprocessing_agent",
            "model_training_agent",
            "evaluation_agent",
            "visualization_agent",
            "code_generation_agent",
        ]
        self.tool_agents = create_agents(tool_agent_names, config)

    @with_run_context
    async def run(self):
        """Run the data analysis pipeline."""
        logger.info(f"Data path: {self.config.data_path}")
        logger.info(f"User prompt: {self.config.prompt}")
        self.iteration = 0

        # Prepare research query
        query = self.prepare_query(
            content=f"Task: {self.config.prompt}\n"
                f"Dataset path: {self.config.data_path}\n"
                "Provide a comprehensive data science workflow"
=======
        # Centralised conversation state for structured agent IO
        self.conversation = ConversationState(
            query="",
            data_path=self.config.data_path,
            max_iterations=self.max_iterations,
            max_minutes=self.max_time_minutes,
        )

        # Setup manager agents
        self.agents: Dict[str, AgentCapability] = {
            "observe_agent": AgentCapability("observe_agent", create_agents("observe_agent", config)),
            "evaluate_agent": AgentCapability("evaluate_agent", create_agents("evaluate_agent", config)),
            "routing_agent": AgentCapability("routing_agent", create_agents("routing_agent", config)),
            "writer_agent": AgentCapability("writer_agent", create_agents("writer_agent", config)),
        }

        # Setup specialised tool agents
        tool_agent_names = [
            "data_loader_agent",
            "data_analysis_agent",
            "preprocessing_agent",
            "model_training_agent",
            "evaluation_agent",
            "visualization_agent",
        ]
        self.tool_agents: Dict[str, Any] = create_agents(tool_agent_names, config)

        # Build declarative flow and runner
        self.iteration_flow = IterationFlow(
            nodes=self._build_iteration_nodes(),
            loop_condition=self._should_continue_loop,
        )
        self.final_nodes = self._build_final_nodes()
        self.flow_runner = FlowRunner(
            self,
            agents=self.agents,
            iteration_flow=self.iteration_flow,
            final_nodes=self.final_nodes,
>>>>>>> 5495de76
        )
        self.pipeline_context = PipelineContext(self.conversation)

        # Optional report configuration
        self.report_length: Optional[str] = None
        self.report_instructions: Optional[str] = None

    # ------------------------------------------------------------------
    # Flow configuration
    # ------------------------------------------------------------------
    def _build_iteration_nodes(self) -> List[FlowNode]:
        return [
            FlowNode(
                name="observe",
                agent_key="observe_agent",
                profile="observe_agent",
                template="research_iteration",
                input_builder=self._build_observation_payload,
                output_handler=self._handle_observation_output,
                span_name="generate_observations",
                span_type="function",
                printer_key="observe",
                printer_title="Observations",
            ),
            FlowNode(
                name="evaluate",
                agent_key="evaluate_agent",
                profile="evaluate_agent",
                template="research_iteration",
                input_builder=self._build_evaluation_payload,
                output_model=KnowledgeGapOutput,
                output_handler=self._handle_evaluation_output,
                span_name="evaluate_research_state",
                span_type="function",
                printer_key="evaluate",
                printer_title="Evaluation",
            ),
            FlowNode(
                name="route",
                agent_key="routing_agent",
                profile="routing_agent",
                template="research_iteration",
                input_builder=self._build_routing_payload,
                output_model=AgentSelectionPlan,
                output_handler=self._handle_routing_output,
                span_name="route_tasks",
                span_type="tool",
                printer_key="route",
                printer_title="Routing",
                condition=lambda ctx: not ctx.state.complete,
            ),
            FlowNode(
                name="tools",
                custom_runner=self._execute_tool_tasks,
                printer_key="tools",
                printer_title="Tools",
                condition=self._has_pending_tools,
            ),
        ]

    def _build_final_nodes(self) -> List[FlowNode]:
        return [
            FlowNode(
                name="writer",
                agent_key="writer_agent",
                profile="writer_agent",
                template="final_report",
                input_builder=self._build_writer_payload,
                output_handler=self._handle_writer_output,
                span_name="writer_agent",
                span_type="agent",
                printer_key="writer",
                printer_title="Writer",
            )
        ]

<<<<<<< HEAD
        # Run research workflow
        self.update_printer("research", "Executing research workflow...")
        self.start_time = time.time()
        while self.should_continue and self._check_constraints():
            self.iteration += 1
            logger.info(f"Starting iteration {self.iteration}")
            self.conversation.add_iteration()

            await self._generate_observations(query=query)
            evaluation = await self._evaluate_research_state(query=query)

            if not evaluation.research_complete:
                next_gap = evaluation.outstanding_gaps[0]
                self.conversation.set_latest_gap(next_gap)
                selection_plan = await self._route_tasks(next_gap, query)
                await self._execute_tools(selection_plan.tasks)

            else:
                logger.info(f"Research marked complete by evaluation agent at iteration {self.iteration}")
                self.should_continue = False

            self.iteration += 1

        research_report = await self._create_final_report()

        self.update_printer("research", "Research workflow complete", is_done=True)
        logger.info("Research workflow completed")
        return research_report

    async def _generate_observations(self, query: str) -> Any:
        """Generate observations based on the query."""

        instructions = f"""
        You are starting iteration {self.iteration} of your research process.

        ORIGINAL QUERY:
        {query}

        HISTORY OF ACTIONS, FINDINGS AND THOUGHTS:
        {self.conversation.compile_conversation_history() or "No previous actions, findings or thoughts available."}
        """

        result = await self.agent_step(
            agent=self.observe_agent,
            instructions=instructions,
            span_name="generate_observations",
            span_type="function",
            printer_key="observe",
            printer_title="Observations",
        )

        # Store observations as thought in conversation
        self.conversation.set_latest_thought(result.final_output)
        

        return result


    async def _evaluate_research_state(self, *, query: str) -> Any:
        """Evaluate whether research is complete and identify gaps."""
        
        instructions = f"""
        Current Iteration Number: {self.iteration}
        Time Elapsed: {(time.time() - self.start_time) / 60:.2f} minutes of maximum {self.max_time_minutes} minutes

        ORIGINAL QUERY:
        {query}

        HISTORY OF ACTIONS, FINDINGS AND THOUGHTS:
        {self.conversation.compile_conversation_history() or "No previous actions, findings or thoughts available."}
        """

        result = await self.agent_step(
            agent=self.evaluate_agent,
            instructions=instructions,
            span_name="evaluate_research_state",
            span_type="function",
            output_model=self.evaluate_agent.output_type,
            printer_key="evaluate",
            printer_title="Evaluation",
        )
        
        evaluation = result
        
        if not evaluation.research_complete:
            next_gap = evaluation.outstanding_gaps[0]
            self.conversation.set_latest_gap(next_gap)
            
        return evaluation

    async def _route_tasks(self, gap: str, query: str) -> Any:
        """Route tasks to the appropriate specialized agents."""

        instructions = f"""
        ORIGINAL QUERY:
        {query}

        KNOWLEDGE GAP TO ADDRESS:
        {gap}


        HISTORY OF ACTIONS, FINDINGS AND THOUGHTS:
        {self.conversation.compile_conversation_history() or "No previous actions, findings or thoughts available."}
        """

        selection_plan = await self.agent_step(
            agent=self.routing_agent,
            instructions=instructions,
            span_name="route_tasks",
            span_type="tool",
            output_model=self.routing_agent.output_type,
            printer_key="route",
            printer_title="Routing",
        )

        self.conversation.set_latest_tool_calls([
            f"[Agent] {task.agent} [Query] {task.query} [Entity] {task.entity_website if task.entity_website else 'null'}" for task in selection_plan.tasks
        ])
        return selection_plan

    async def _execute_tools(self, tasks: List[Any]) -> List[str]:
        """Execute tool agent tasks and collect results.

        Args:
            tasks: List of AgentTask objects from routing plan

        Returns:
            List of findings from tool executions
        """
        async_tasks = []
        for task in tasks:
            async_tasks.append(self._run_agent_task(task))

        num_completed = 0
        results = {}
        for future in asyncio.as_completed(async_tasks):
            gap, agent_name, result = await future
            results[f"{agent_name}_{gap}"] = result
            num_completed += 1
            self.update_printer(f"tool:{agent_name}", f"Completed {agent_name}", is_done=True)

        findings = []
        for tool_output in results.values():
            findings.append(tool_output.output)
        self.conversation.set_latest_findings(findings)
        return findings

    async def _run_agent_task(self, task: AgentTask) -> tuple[str, str, str]:
        """Run a single agent task and return the result."""
        try:
            agent_name = task.agent
            agent = self.tool_agents.get(agent_name)
            if agent:
                result = await self.agent_step(
                    agent=agent,
                    instructions=task.model_dump_json(),
                    span_name=task.agent,
                    span_type="tool",
                    printer_key=f"tool:{task.agent}",
                    printer_title=f"Tool: {task.agent}",
                )
                # Extract output from result
                output = result.final_output if hasattr(result, 'final_output') else str(result)
            else:
                output = f"No implementation found for agent {agent_name}"

            return task.gap, agent_name, output
        except Exception as e:
            error_output = f"Error executing {task.agent} for gap '{task.gap}': {str(e)}"
            return task.gap, task.agent, error_output

    async def _create_final_report(
        self,
        length: str = "",
        instructions: str = ""
    ) -> str:
        """Generate the final report using the writer agent."""
        logger.info("Drafting final response")
=======
    # ------------------------------------------------------------------
    # Run entry point
    # ------------------------------------------------------------------
    @auto_trace
    async def run(self):
        """Execute the data science pipeline using the declarative flow."""
        logger.info(f"Data path: {self.config.data_path}")
        logger.info(f"User prompt: {self.config.prompt}")
        self.iteration = 0

        # Prepare the structured query and initialise state timing
        query = self.prepare_query(
            content=(
                f"Task: {self.config.prompt}\n"
                f"Dataset path: {self.config.data_path}\n"
                "Provide a comprehensive data science workflow"
            )
        )
        self.conversation.set_query(query)

        self.update_printer("research", "Executing research workflow...")
        self.start_time = time.time()
        self.conversation.start_timer()

        # Execute the flow
        await self.flow_runner.execute(self.pipeline_context)

        # Finalise persisted memory and artefacts
        self.update_printer("research", "Research workflow complete", is_done=True)
        logger.info("Research workflow completed")

        if self.conversation.final_report:
            await self._finalise_research(self.conversation.final_report)
>>>>>>> 5495de76

        return self.conversation.final_report

    # ------------------------------------------------------------------
    # Flow condition helpers
    # ------------------------------------------------------------------
    def _should_continue_loop(self, context: PipelineContext) -> bool:
        if context.state.complete:
            return False
        return self._check_constraints()

<<<<<<< HEAD
        prompt = f"""
        Provide a response based on the query and findings below with as much detail as possible.{guidelines_str}

        QUERY: {self.config.prompt}

        DATASET: {self.config.data_path}
=======
    def _has_pending_tools(self, context: PipelineContext) -> bool:
        state = context.state
        if state.complete:
            return False
        iteration = state.current_iteration
        return bool(iteration.route_plan and iteration.route_plan.tasks)

    # ------------------------------------------------------------------
    # Input builders
    # ------------------------------------------------------------------
    def _build_observation_payload(self, context: PipelineContext) -> Dict[str, Any]:
        state = context.state
        history = state.iteration_history()
        if not history:
            history = "No previous actions, findings or thoughts available."
        return {
            "ITERATION": state.current_iteration.index,
            "QUERY": state.query,
            "HISTORY": history,
        }

    def _build_evaluation_payload(self, context: PipelineContext) -> Dict[str, Any]:
        state = context.state
        history = state.iteration_history(include_current=True)
        if not history:
            history = "No previous actions, findings or thoughts available."
        return {
            "ITERATION": state.current_iteration.index,
            "ELAPSED_MINUTES": f"{state.elapsed_minutes():.2f}",
            "MAX_MINUTES": self.max_time_minutes,
            "QUERY": state.query,
            "HISTORY": history,
        }
>>>>>>> 5495de76

    def _build_routing_payload(self, context: PipelineContext) -> Dict[str, Any]:
        state = context.state
        history = state.iteration_history(include_current=True)
        if not history:
            history = "No previous actions, findings or thoughts available."
        gap = state.current_iteration.selected_gap or "No specific gap provided."
        return {
            "QUERY": state.query,
            "GAP": gap,
            "HISTORY": history,
        }

<<<<<<< HEAD
        result = await self.agent_step(
            agent=self.writer_agent,
            instructions=prompt,
            span_name="writer_agent",
            span_type="agent",
            printer_key="writer",
            printer_title="Writer",
        )

        logger.info("Final response created successfully")
        return result.final_output

    async def _finalise_research(self, research_report: str) -> None:
        """Finalize logging, persist conversation, and update memory."""

        timestamped_report = (
            f"Experiment {self.experiment_id}\n\n{research_report.strip()}"
        )
        global_memory.store(
            key=f"report_{self.experiment_id}",
            value=timestamped_report,
            tags=["research_report"]
        )

        logger.info(f"Stored research report with experiment_id {self.experiment_id}")
        self.update_printer("writer_agent", "Final report generated", is_done=True)
=======
    def _build_writer_payload(self, context: PipelineContext) -> Dict[str, Any]:
        state = context.state
        findings_text = state.findings_text() or "No findings available yet."
        guidelines_chunks = []
        if self.report_length:
            guidelines_chunks.append(f"* The full response should be approximately {self.report_length}.")
        if self.report_instructions:
            guidelines_chunks.append(f"* {self.report_instructions}")
        guidelines_block = ""
        if guidelines_chunks:
            guidelines_block = "\n\nGUIDELINES:\n" + "\n".join(guidelines_chunks)

        return {
            "GUIDELINES_BLOCK": guidelines_block,
            "USER_PROMPT": self.config.prompt,
            "DATA_PATH": self.config.data_path or "Not provided",
            "FINDINGS": findings_text,
        }

    # ------------------------------------------------------------------
    # Output handlers
    # ------------------------------------------------------------------
    def _handle_observation_output(self, context: PipelineContext, result: Any) -> None:
        state = context.state
        final_output = getattr(result, "final_output", None)
        if final_output is None:
            final_output = str(result)
        state.current_iteration.observation = final_output

    def _handle_evaluation_output(self, context: PipelineContext, result: KnowledgeGapOutput) -> None:
        state = context.state
        state.current_iteration.evaluation = result
        if result.research_complete:
            state.mark_research_complete()
            return
        if result.outstanding_gaps:
            state.current_iteration.selected_gap = result.outstanding_gaps[0]

    def _handle_routing_output(self, context: PipelineContext, result: AgentSelectionPlan) -> None:
        state = context.state
        state.current_iteration.route_plan = result

    def _handle_writer_output(self, context: PipelineContext, result: Any) -> None:
        state = context.state
        final_output = getattr(result, "final_output", None)
        if final_output is None:
            final_output = str(result)
        state.final_report = final_output

    # ------------------------------------------------------------------
    # Tool execution runner
    # ------------------------------------------------------------------
    async def _execute_tool_tasks(self, pipeline_context: PipelineContext, exec_ctx) -> None:
        state = pipeline_context.state
        iteration = state.current_iteration
        plan = iteration.route_plan
        if not plan or not plan.tasks:
            return

        async def _run_single(task: AgentTask) -> ToolExecutionResult:
            agent = self.tool_agents.get(task.agent)
            if agent is None:
                output = ToolAgentOutput(
                    output=f"No implementation found for agent {task.agent}",
                    sources=[],
                )
                return ToolExecutionResult(task=task, output=output)

            result = await self.agent_step(
                agent=agent,
                instructions=task.model_dump_json(),
                span_name=task.agent,
                span_type="tool",
                output_model=ToolAgentOutput,
                printer_key=f"{exec_ctx.iteration_group_id}:tool:{task.agent}"
                if exec_ctx.iteration_group_id
                else f"tool:{task.agent}",
                printer_title=f"Tool: {task.agent}",
                printer_group_id=exec_ctx.iteration_group_id,
            )

            output = result
            if isinstance(result, ToolAgentOutput):
                output = result
            elif hasattr(result, "final_output_as"):
                output = result.final_output_as(ToolAgentOutput)
            elif hasattr(result, "final_output"):
                output = ToolAgentOutput(output=str(result.final_output), sources=[])
            else:
                output = ToolAgentOutput(output=str(result), sources=[])

            return ToolExecutionResult(task=task, output=output)

        tasks = [_run_single(task) for task in plan.tasks]
        results = []
        for coro in asyncio.as_completed(tasks):
            result = await coro
            printer_key = (
                f"{exec_ctx.iteration_group_id}:tool:{result.task.agent}"
                if exec_ctx.iteration_group_id
                else f"tool:{result.task.agent}"
            )
            self.update_printer(
                key=printer_key,
                message=f"Completed {result.task.agent}",
                is_done=True,
                group_id=exec_ctx.iteration_group_id,
            )
            results.append(result)

        iteration.tools = results
        iteration.findings = [
            result.output.output for result in results if hasattr(result.output, "output")
        ]

    # ------------------------------------------------------------------
    # Finalisation helpers
    # ------------------------------------------------------------------
    async def _finalise_research(self, research_report: str) -> None:
        timestamped_report = f"Experiment {self.experiment_id}\n\n{(research_report or '').strip()}"
        global_memory.store(
            key=f"report_{self.experiment_id}",
            value=timestamped_report,
            tags=["research_report"],
        )
        logger.info(f"Stored research report with experiment_id {self.experiment_id}")
        self.update_printer("writer_agent", "Final report generated", is_done=True)
>>>>>>> 5495de76
<|MERGE_RESOLUTION|>--- conflicted
+++ resolved
@@ -2,15 +2,6 @@
 
 import asyncio
 import time
-<<<<<<< HEAD
-from typing import Any, List
-from loguru import logger
-
-from agentz.agents.manager_agents.routing_agent import AgentTask
-from agentz.agents.registry import create_agents
-from agentz.memory.global_memory import global_memory
-from pipelines.base import BasePipeline, with_run_context
-=======
 from typing import Any, Dict, List, Optional
 
 from loguru import logger
@@ -25,7 +16,6 @@
 from pipelines.flow_runner import FlowNode, FlowRunner, IterationFlow
 from agentz.flow.runtime_objects import AgentCapability, PipelineContext
 
->>>>>>> 5495de76
 
 class DataScientistPipeline(BasePipeline):
     """Main pipeline orchestrator for data analysis tasks using iterative research."""
@@ -33,38 +23,6 @@
     def __init__(self, config):
         super().__init__(config)
 
-<<<<<<< HEAD
-        # Setup manager agents - check if they're already Agent instances or need to be created
-        self.observe_agent = create_agents("observe_agent", config)
-        self.evaluate_agent = create_agents("evaluate_agent", config)
-        self.routing_agent = create_agents("routing_agent", config)
-        self.writer_agent = create_agents("writer_agent", config)
-
-        # Create worker agents - these are typically from registry
-        tool_agent_names = [
-            "data_loader_agent",
-            "data_analysis_agent",
-            "preprocessing_agent",
-            "model_training_agent",
-            "evaluation_agent",
-            "visualization_agent",
-            "code_generation_agent",
-        ]
-        self.tool_agents = create_agents(tool_agent_names, config)
-
-    @with_run_context
-    async def run(self):
-        """Run the data analysis pipeline."""
-        logger.info(f"Data path: {self.config.data_path}")
-        logger.info(f"User prompt: {self.config.prompt}")
-        self.iteration = 0
-
-        # Prepare research query
-        query = self.prepare_query(
-            content=f"Task: {self.config.prompt}\n"
-                f"Dataset path: {self.config.data_path}\n"
-                "Provide a comprehensive data science workflow"
-=======
         # Centralised conversation state for structured agent IO
         self.conversation = ConversationState(
             query="",
@@ -103,7 +61,6 @@
             agents=self.agents,
             iteration_flow=self.iteration_flow,
             final_nodes=self.final_nodes,
->>>>>>> 5495de76
         )
         self.pipeline_context = PipelineContext(self.conversation)
 
@@ -180,186 +137,6 @@
             )
         ]
 
-<<<<<<< HEAD
-        # Run research workflow
-        self.update_printer("research", "Executing research workflow...")
-        self.start_time = time.time()
-        while self.should_continue and self._check_constraints():
-            self.iteration += 1
-            logger.info(f"Starting iteration {self.iteration}")
-            self.conversation.add_iteration()
-
-            await self._generate_observations(query=query)
-            evaluation = await self._evaluate_research_state(query=query)
-
-            if not evaluation.research_complete:
-                next_gap = evaluation.outstanding_gaps[0]
-                self.conversation.set_latest_gap(next_gap)
-                selection_plan = await self._route_tasks(next_gap, query)
-                await self._execute_tools(selection_plan.tasks)
-
-            else:
-                logger.info(f"Research marked complete by evaluation agent at iteration {self.iteration}")
-                self.should_continue = False
-
-            self.iteration += 1
-
-        research_report = await self._create_final_report()
-
-        self.update_printer("research", "Research workflow complete", is_done=True)
-        logger.info("Research workflow completed")
-        return research_report
-
-    async def _generate_observations(self, query: str) -> Any:
-        """Generate observations based on the query."""
-
-        instructions = f"""
-        You are starting iteration {self.iteration} of your research process.
-
-        ORIGINAL QUERY:
-        {query}
-
-        HISTORY OF ACTIONS, FINDINGS AND THOUGHTS:
-        {self.conversation.compile_conversation_history() or "No previous actions, findings or thoughts available."}
-        """
-
-        result = await self.agent_step(
-            agent=self.observe_agent,
-            instructions=instructions,
-            span_name="generate_observations",
-            span_type="function",
-            printer_key="observe",
-            printer_title="Observations",
-        )
-
-        # Store observations as thought in conversation
-        self.conversation.set_latest_thought(result.final_output)
-        
-
-        return result
-
-
-    async def _evaluate_research_state(self, *, query: str) -> Any:
-        """Evaluate whether research is complete and identify gaps."""
-        
-        instructions = f"""
-        Current Iteration Number: {self.iteration}
-        Time Elapsed: {(time.time() - self.start_time) / 60:.2f} minutes of maximum {self.max_time_minutes} minutes
-
-        ORIGINAL QUERY:
-        {query}
-
-        HISTORY OF ACTIONS, FINDINGS AND THOUGHTS:
-        {self.conversation.compile_conversation_history() or "No previous actions, findings or thoughts available."}
-        """
-
-        result = await self.agent_step(
-            agent=self.evaluate_agent,
-            instructions=instructions,
-            span_name="evaluate_research_state",
-            span_type="function",
-            output_model=self.evaluate_agent.output_type,
-            printer_key="evaluate",
-            printer_title="Evaluation",
-        )
-        
-        evaluation = result
-        
-        if not evaluation.research_complete:
-            next_gap = evaluation.outstanding_gaps[0]
-            self.conversation.set_latest_gap(next_gap)
-            
-        return evaluation
-
-    async def _route_tasks(self, gap: str, query: str) -> Any:
-        """Route tasks to the appropriate specialized agents."""
-
-        instructions = f"""
-        ORIGINAL QUERY:
-        {query}
-
-        KNOWLEDGE GAP TO ADDRESS:
-        {gap}
-
-
-        HISTORY OF ACTIONS, FINDINGS AND THOUGHTS:
-        {self.conversation.compile_conversation_history() or "No previous actions, findings or thoughts available."}
-        """
-
-        selection_plan = await self.agent_step(
-            agent=self.routing_agent,
-            instructions=instructions,
-            span_name="route_tasks",
-            span_type="tool",
-            output_model=self.routing_agent.output_type,
-            printer_key="route",
-            printer_title="Routing",
-        )
-
-        self.conversation.set_latest_tool_calls([
-            f"[Agent] {task.agent} [Query] {task.query} [Entity] {task.entity_website if task.entity_website else 'null'}" for task in selection_plan.tasks
-        ])
-        return selection_plan
-
-    async def _execute_tools(self, tasks: List[Any]) -> List[str]:
-        """Execute tool agent tasks and collect results.
-
-        Args:
-            tasks: List of AgentTask objects from routing plan
-
-        Returns:
-            List of findings from tool executions
-        """
-        async_tasks = []
-        for task in tasks:
-            async_tasks.append(self._run_agent_task(task))
-
-        num_completed = 0
-        results = {}
-        for future in asyncio.as_completed(async_tasks):
-            gap, agent_name, result = await future
-            results[f"{agent_name}_{gap}"] = result
-            num_completed += 1
-            self.update_printer(f"tool:{agent_name}", f"Completed {agent_name}", is_done=True)
-
-        findings = []
-        for tool_output in results.values():
-            findings.append(tool_output.output)
-        self.conversation.set_latest_findings(findings)
-        return findings
-
-    async def _run_agent_task(self, task: AgentTask) -> tuple[str, str, str]:
-        """Run a single agent task and return the result."""
-        try:
-            agent_name = task.agent
-            agent = self.tool_agents.get(agent_name)
-            if agent:
-                result = await self.agent_step(
-                    agent=agent,
-                    instructions=task.model_dump_json(),
-                    span_name=task.agent,
-                    span_type="tool",
-                    printer_key=f"tool:{task.agent}",
-                    printer_title=f"Tool: {task.agent}",
-                )
-                # Extract output from result
-                output = result.final_output if hasattr(result, 'final_output') else str(result)
-            else:
-                output = f"No implementation found for agent {agent_name}"
-
-            return task.gap, agent_name, output
-        except Exception as e:
-            error_output = f"Error executing {task.agent} for gap '{task.gap}': {str(e)}"
-            return task.gap, task.agent, error_output
-
-    async def _create_final_report(
-        self,
-        length: str = "",
-        instructions: str = ""
-    ) -> str:
-        """Generate the final report using the writer agent."""
-        logger.info("Drafting final response")
-=======
     # ------------------------------------------------------------------
     # Run entry point
     # ------------------------------------------------------------------
@@ -393,7 +170,6 @@
 
         if self.conversation.final_report:
             await self._finalise_research(self.conversation.final_report)
->>>>>>> 5495de76
 
         return self.conversation.final_report
 
@@ -405,14 +181,6 @@
             return False
         return self._check_constraints()
 
-<<<<<<< HEAD
-        prompt = f"""
-        Provide a response based on the query and findings below with as much detail as possible.{guidelines_str}
-
-        QUERY: {self.config.prompt}
-
-        DATASET: {self.config.data_path}
-=======
     def _has_pending_tools(self, context: PipelineContext) -> bool:
         state = context.state
         if state.complete:
@@ -446,7 +214,6 @@
             "QUERY": state.query,
             "HISTORY": history,
         }
->>>>>>> 5495de76
 
     def _build_routing_payload(self, context: PipelineContext) -> Dict[str, Any]:
         state = context.state
@@ -460,34 +227,6 @@
             "HISTORY": history,
         }
 
-<<<<<<< HEAD
-        result = await self.agent_step(
-            agent=self.writer_agent,
-            instructions=prompt,
-            span_name="writer_agent",
-            span_type="agent",
-            printer_key="writer",
-            printer_title="Writer",
-        )
-
-        logger.info("Final response created successfully")
-        return result.final_output
-
-    async def _finalise_research(self, research_report: str) -> None:
-        """Finalize logging, persist conversation, and update memory."""
-
-        timestamped_report = (
-            f"Experiment {self.experiment_id}\n\n{research_report.strip()}"
-        )
-        global_memory.store(
-            key=f"report_{self.experiment_id}",
-            value=timestamped_report,
-            tags=["research_report"]
-        )
-
-        logger.info(f"Stored research report with experiment_id {self.experiment_id}")
-        self.update_printer("writer_agent", "Final report generated", is_done=True)
-=======
     def _build_writer_payload(self, context: PipelineContext) -> Dict[str, Any]:
         state = context.state
         findings_text = state.findings_text() or "No findings available yet."
@@ -614,5 +353,4 @@
             tags=["research_report"],
         )
         logger.info(f"Stored research report with experiment_id {self.experiment_id}")
-        self.update_printer("writer_agent", "Final report generated", is_done=True)
->>>>>>> 5495de76
+        self.update_printer("writer_agent", "Final report generated", is_done=True)