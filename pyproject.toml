[project]
name = "ds1"
version = "0.1.0"
description = "Add your description here"
readme = "README.md"
requires-python = ">=3.11"
dependencies = [
    "google-generativeai>=0.8.5",
    "ipdb>=0.13.13",
    "litellm==1.76",
    "loguru>=0.7.3",
    "matplotlib>=3.10.6",
    "numpy>=2.3.3",
    "openai-agents>=0.3.2",
<<<<<<< HEAD
    "rich>=14.1.0",
=======
    "pandas>=2.3.3",
    "rich>=14.1.0",
    "scikit-learn>=1.7.2",
    "seaborn>=0.13.2",
>>>>>>> 5495de76
    "weave>=0.52.8",
]<|MERGE_RESOLUTION|>--- conflicted
+++ resolved
@@ -12,13 +12,9 @@
     "matplotlib>=3.10.6",
     "numpy>=2.3.3",
     "openai-agents>=0.3.2",
-<<<<<<< HEAD
-    "rich>=14.1.0",
-=======
     "pandas>=2.3.3",
     "rich>=14.1.0",
     "scikit-learn>=1.7.2",
     "seaborn>=0.13.2",
->>>>>>> 5495de76
     "weave>=0.52.8",
 ]